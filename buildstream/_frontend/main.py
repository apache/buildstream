--- conflicted
+++ resolved
@@ -131,11 +131,7 @@
               help='A variant of the specified target')
 @click.argument('target')
 @click.pass_obj
-<<<<<<< HEAD
-def fetch(app, target, arch, variant, deps, track):
-=======
 def fetch(app, target, arch, variant, deps, track, except_):
->>>>>>> 8f78de2b
     """Fetch sources required to build the pipeline
 
     By default this will only try to fetch sources which are
@@ -151,11 +147,7 @@
         all:   All dependencies
     """
     app.initialize(target, arch, variant, rewritable=track, inconsistent=track)
-<<<<<<< HEAD
-    dependencies = app.deps_elements(deps)
-=======
     dependencies = app.pipeline.deps_elements(deps, except_)
->>>>>>> 8f78de2b
     app.print_heading(deps=dependencies)
     try:
         app.pipeline.fetch(app.scheduler, dependencies, track)
